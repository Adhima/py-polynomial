"""Unit-testing module for testing various polynomial operations."""

import unittest
from polynomial import (
    Constant,
    Monomial,
    Polynomial,
    ZeroPolynomial,
)
from math import inf


class TestPolynomialsOperations(unittest.TestCase):
    """Defines polynomial operations test cases."""

    def test_derivative_general_case_correct(self):
        """Test that the derived polynomial is generally correct."""
        p = Polynomial(1, 2, 3)
        expect = Polynomial(2, 2)

        result = p.derivative

        self._assert_polynomials_are_the_same(expect, result)

    def test_derivative_of_zero_is_zero(self):
        """Test that the derivative of the zero polynomial is the zero poly."""
        p = ZeroPolynomial()
        expect = ZeroPolynomial()

        result = p.derivative

        self._assert_polynomials_are_the_same(expect, result)

    def test_derivative_of_constant_equals_zero(self):
        """Test that the derivative of a Constant is equal to the zero poly."""
        c = Constant(1)
        expect = ZeroPolynomial()

        result = c.derivative

        self.assertEqual(expect, result)

    def test_sub_isub_polynomials_result_same(self):
        """Test that subtracting two polynomials works correctly."""
        p = Polynomial(3, 3, 3)
        sub = Polynomial(2, 2, 2)
        expect = Polynomial(1, 1, 1)

        result = p - sub
        p -= sub

        self._assert_polynomials_are_the_same(expect, result)
        self._assert_polynomials_are_the_same(expect, p)

    def test_sub_rsub_isub_constant_result_same(self):
        """Test that subtracting polynomials and constants works correctly."""
        p = Polynomial(3, 3, 3)
        c = 2
        expect1 = Polynomial(3, 3, 1)
        expect2 = Polynomial(-3, -3, -1)

        result1 = p - c
        result2 = c - p
        p -= c

        self._assert_polynomials_are_the_same(expect1, result1)
        self._assert_polynomials_are_the_same(expect2, result2)
        self._assert_polynomials_are_the_same(expect1, p)

    def test_subtraction_to_zero_properties_change_accordingly(self):
        """Test that the properties change when subtraction sets self to 0."""
        coeffs = [1, 2]
        p1 = Polynomial(coeffs)
        p2 = Polynomial(coeffs)
        expect = Polynomial()

        a = p1 - p2

        self._assert_polynomials_are_the_same(expect, a)
        self.assertEqual(ZeroPolynomial(), a)

    def test_setitem_lowers_degree_correctly(self):
        """Test that the properties change when the leading term is zeroed."""
        p = Polynomial(1, 2, 3)
        expect = Polynomial(2, 3)

        p[p.degree] = 0

        self._assert_polynomials_are_the_same(expect, p)

    def test_sub_lowers_degree_correctly(self):
        """Test that the properties change when the degree is reduced."""
        p = Polynomial(1, 2, 3)
        sub = Polynomial(1, 1, 1)
        expect = Polynomial(1, 2)

        p -= sub

        self._assert_polynomials_are_the_same(expect, p)

    def test_constant_can_be_cast_to_int(self):
        """Test Constant(number) == number where type(number) is int."""
        number = 69
        c = Constant(number)

        self.assertEqual(number, int(c))
        self.assertEqual(number, c)
        self.assertEqual(number, c.const)

    def test_constant_can_be_cast_to_float(self):
        """Test Constant(number) == number where type(number) is float."""
        number = 4.20
        c = Constant(number)

        self.assertEqual(number, float(c))
        self.assertEqual(number, c)
        self.assertEqual(number, c.const)

    def test_constant_can_be_cast_to_complex(self):
        """Test Constant(number) == number where type(number) is complex."""
        number = 4.20 - 69j
        c = Constant(number)

        self.assertEqual(number, complex(c))
        self.assertEqual(number, c)
        self.assertEqual(number, c.const)

    def test_zero_polynomial_equals_zero(self):
        """Test that ZeroPolynomial() == Polynomial() == Constant(0) == 0."""
        z = ZeroPolynomial()
        p = Polynomial()
        c = Constant(0)

        self.assertTrue(c == p == z == 0)
        self.assertTrue(c == p == z == 0.0)
        self.assertTrue(c == p == z == 0.0j)

    def test_degree_of_zero_is_minus_infinity(self):
        """Test that the degree of the zero poly is minus infinity."""
        z = ZeroPolynomial()
        p = Polynomial()
        c = Constant(0)
        expect = -inf

        self.assertEqual(expect, z.degree)
        self.assertEqual(expect, p.degree)
        self.assertEqual(expect, c.degree)

    def _assert_polynomials_are_the_same(self, p1, p2):
        self.assertEqual(repr(p1), repr(p2))
        self.assertEqual(str(p1), str(p2))
        self.assertEqual(p1, p2)
        self.assertEqual(p1.terms, p2.terms)
        self.assertEqual(p1.monomials, p2.monomials)
        self.assertEqual(p1.degree, p2.degree)

    def test_add_iadd_polynomials_result_same(self):
        """Test that adding two polynomials works correctly."""
        p1 = Polynomial(1, 1, 1)
        p2 = Polynomial(2, 2)
        expect = Polynomial(1, 3, 3)

        result1 = p1 + p2
        result2 = p2 + p1
        p1 += p2

        self._assert_polynomials_are_the_same(expect, result1)
        self._assert_polynomials_are_the_same(expect, result2)
        self._assert_polynomials_are_the_same(expect, p1)

    def test_add_radd_iadd_constant_result_same(self):
        """Test that adding polynomials and constants works correctly."""
        p = Polynomial(1, 1, 1)
        c = 2
        expect = Polynomial(1, 1, 3)

        result1 = p + c
        result2 = c + p
        p += c

        self._assert_polynomials_are_the_same(expect, result1)
        self._assert_polynomials_are_the_same(expect, result2)
        self._assert_polynomials_are_the_same(expect, p)

    def test_add_zero_result_the_same(self):
        """Test that adding zero does not change the polynomial."""
        coeffs = [1, 1, 1]
        p1 = Polynomial(coeffs)
        p2 = Polynomial(coeffs)
        p3 = Polynomial(coeffs)
        p4 = Polynomial(coeffs)
        z = ZeroPolynomial()
        expect = Polynomial(coeffs)

        result1 = p1 + z
        result2 = z + p1
        p1 += z
        p2 += 0
        p3 += 0.0
        p4 += 0j

        self._assert_polynomials_are_the_same(p1, result1)
        self._assert_polynomials_are_the_same(p1, result2)
        self._assert_polynomials_are_the_same(expect, p1)
        self._assert_polynomials_are_the_same(expect, p2)
        self._assert_polynomials_are_the_same(expect, p3)
        self._assert_polynomials_are_the_same(expect, p4)

    def test_mul_imul_polynomials_result_same(self):
        """Test that multiplying two polynomials works correctly."""
        p1 = Polynomial(1, 2, 3)
        p2 = Polynomial(1, 2, 3)
        expect = Polynomial(1, 4, 10, 12, 9)

        result1 = p1 * p2
        result2 = p2 * p1
        p1 *= p2

        self._assert_polynomials_are_the_same(expect, result1)
        self._assert_polynomials_are_the_same(expect, result2)
        self._assert_polynomials_are_the_same(expect, p1)

    def test_mul_rmul_imul_constant_result_same(self):
        """Test that multiplying polynomials and constants works correctly."""
        p = Polynomial(1, 1, 1)
        c = 10
        expect = Polynomial(10, 10, 10)

        result1 = p * c
        result2 = c * p
        p *= c

        self._assert_polynomials_are_the_same(expect, result1)
        self._assert_polynomials_are_the_same(expect, result2)
        self._assert_polynomials_are_the_same(expect, p)

    def test_mul_zero_result_zero(self):
        """Test that multiplying by zero equals zero."""
        coeffs = [1, 1, 1]
        p1 = Polynomial(coeffs)
        p2 = Polynomial(coeffs)
        p3 = Polynomial(coeffs)
        p4 = Polynomial(coeffs)
        z0 = ZeroPolynomial()
        z1 = Polynomial()

        # Multiplication like this can downcast a Polynomial
        # to a ZeroPolynomial.
        result1 = p1 * z0
        result2 = z0 * p2
        # Inplace multiplication will not downcast a Polynomial.
        # It may however upcast to a Polynomial if the operands
        # are not compatible.
        p1 *= z0
        p2 *= 0
        p3 *= 0.0
        p4 *= 0j

        self._assert_polynomials_are_the_same(z0, result1)
        self._assert_polynomials_are_the_same(z0, result2)
        self._assert_polynomials_are_the_same(z1, p1)
        self._assert_polynomials_are_the_same(z1, p2)
        self._assert_polynomials_are_the_same(z1, p3)
        self._assert_polynomials_are_the_same(z1, p4)

    # Note that for the division tests, we don't use
    # _assert_polynomials_are_the_same because an integer divided by an
    # integer results in a float.

    def test_divmod_same_polynomial(self):
        """Test that divmodding two identical polynomials works correctly."""
        p1 = Polynomial(1, 4, 4)
        p2 = Polynomial(1, 4, 4)

        p3, remainder = divmod(p1, p2)

        self.assertEqual(p3, Polynomial(1))
        self.assertEqual(remainder, Polynomial())

    def test_divmod_no_remainder(self):
        """Test that divmodding a polynomial with a factor works correctly."""
        p1 = Polynomial(1, 4, 4)
        p2 = Polynomial(1, 2)

        p3, remainder = divmod(p1, p2)

        self.assertEqual(p3, Polynomial(1, 2))
        self.assertEqual(remainder, Polynomial())

    def test_divmod_remainder_exists(self):
        """Test that divmodding with a non-zero remainder works correctly."""
        p1 = Polynomial(1, 2, 3)
        p2 = Polynomial(1, 2)

        p3, remainder = divmod(p1, p2)

        self.assertEqual(p3, Polynomial(1, 0))
        self.assertEqual(remainder, Polynomial(3))

    def test_divmod_against_constant(self):
        """Test that Polynomial(*) divmod a Constant leaves no remainder."""
        p1 = Polynomial(1, 2, 3)
        p2 = Constant(5)

        p3, remainder = divmod(p1, p2)

        self.assertEqual(p3, Polynomial(1/5, 2/5, 3/5))
        self.assertEqual(remainder, Polynomial())

    def test_divmod_against_monomial(self):
        """Test that divmodding by a larger monomial leaves original val."""
        p1 = Polynomial(1, 2, 3)
        p2 = Monomial(1, 10)

        p3, remainder = divmod(p1, p2)

        self.assertEqual(p3, Polynomial())
        self.assertEqual(p1, remainder)

    def test_inplace_floor_div(self):
        """Test that a //= x behaves as expected."""
        p1 = Polynomial(1, 4, 4)
        p2 = Polynomial(1, 2)

        p1 //= p2

        self.assertEqual(p1, Polynomial(1, 2))

    def test_floor_div(self):
        """Test that a = b // x behaves as expected."""
        p1 = Polynomial(1, 4, 4)
        p2 = Polynomial(1, 2)

        p3 = p1 // p2

        self.assertEqual(p3, Polynomial(1, 2))

    def test_inplace_mod(self):
        """Test that a %= x behaves as expected."""
        p1 = Polynomial(1, 2, 3)
        p2 = Polynomial(1, 2)
        expect = Polynomial(3)

        p1 %= p2

        self.assertEqual(expect, p1)

    def test_mod(self):
        """Test that a = b % x behaves as expected."""
        p1 = Polynomial(1, 2, 3)
        p2 = Polynomial(1, 2)
        expect = Polynomial(3)

        p3 = p1 % p2

        self.assertEqual(expect, p3)

    def test_eq_neq_opposite_when_equals(self):
        """Tests that equal polynomials are truly equal."""
        self.assertEqual(Polynomial(1, 2, 3), Polynomial(1, 2, 3))
        self.assertFalse(Polynomial(1, 2, 3) != Polynomial(1, 2, 3))

    def test_eq_neq_opposite_when_one_is_zero(self):
        """Tests that nonzero polynomial != 0."""
        self.assertNotEqual(Polynomial(1, 2), 0)
        self.assertFalse(Polynomial(1, 2) == 0)

    def test_eq_neq_opposite_when_both_are_zero(self):
        """Tests that zero polynomial == 0."""
        self.assertEqual(Polynomial(), 0)
        self.assertFalse(Polynomial() != 0)

    def test_in_different_polynomials(self):
        """Tests that a polynomial is in another polynomial."""
        p1 = Polynomial(1, 2, 3)
        p2 = Polynomial(6, 5, 4, 1, 2, 3)
        self.assertIn(p1, p2)
        self.assertNotIn(p2, p1)

    def test_membership_with_all_legal_types(self):
        """Test that all valid types are handled in membership check."""
        terms = [(1, 2), (2, 1), (3, 0)]
        p = Polynomial(1, 2, 3)

        # Test that single tuples work.
        self.assertIn(terms, p)
        self.assertIn(terms[0], p)
        self.assertIn(terms[1], p)
        self.assertIn(terms[2], p)

        # Test that partial matching works as well.
        self.assertIn(terms[:2], p)
        self.assertIn(terms[1:], p)
        self.assertIn([terms[0], terms[2]], p)

        # Test that sets and polynomials are correctly handled.
        self.assertIn(set(terms), p)
        self.assertIn(Polynomial(terms, from_monomials=True), p)

    def test_membership_false_on_partial_match(self):
        """Tests that membership is only true if all elements match."""
        p1 = Polynomial(1, 2, 3)
        p2 = Polynomial(1, 2, 4)

        self.assertNotIn(p1, p2)
        self.assertNotIn(p2, p1)

    def test_membership_matches_degrees(self):
        """Test that degrees don't change matching behaviour."""
        p1 = Polynomial(1, 2, 3)
        p2 = Polynomial(1, 2, 3, 0)

        self.assertNotIn(p1, p2)
        self.assertNotIn(p2, p1)

    def test_nth_derivative(self):
        """Test that the nth derivative is correct for various n."""
        p = Polynomial(1, 2, 3, 4, 5, 6, 7, 8, 9, 10)
        pd = p
        for i in range(10):
            result = p.nth_derivative(i)
            self._assert_polynomials_are_the_same(pd, result)
            pd = pd.derivative

        result = p.nth_derivative(10)
        self._assert_polynomials_are_the_same(pd, result)

<<<<<<< HEAD
    def test_pow_monomial(self):
        """Test power against various Monomial subclasses."""
        c = Constant(5)
        ec = Constant(25)
        m = Monomial(5, 10)
        em = Monomial(25, 20)
        z = ZeroPolynomial()
        ez = ZeroPolynomial()

        self._assert_polynomials_are_the_same(ec, c ** 2)
        self._assert_polynomials_are_the_same(em, m ** 2)
        self._assert_polynomials_are_the_same(ez, z ** 2)

    def test_pow_zero_case(self):
        """Test pow ** 0 returns 1."""
        one = Constant(1)
        m_one = Monomial(1, 0)
        c = Constant(5)
        m = Monomial(5, 10)
        z = ZeroPolynomial()
        p = Polynomial(1, 2, 3)

        self._assert_polynomials_are_the_same(one, c ** 0)
        self._assert_polynomials_are_the_same(m_one, m ** 0)
        self._assert_polynomials_are_the_same(one, z ** 0)
        self._assert_polynomials_are_the_same(one, p ** 0)

    def test_pow_one_case(self):
        """Tests pow ** 1 returns a copy of the polynomial."""
        c = Constant(5)
        m = Monomial(5, 10)
        z = ZeroPolynomial()
        p = Polynomial(1, 2, 3)

        self._assert_polynomials_are_the_same(c, c ** 1)
        self._assert_polynomials_are_the_same(m, m ** 1)
        self._assert_polynomials_are_the_same(z, z ** 1)
        self._assert_polynomials_are_the_same(p, p ** 1)

    def test_pow_two_case(self):
        """Test pow ** 2."""
        c = Constant(5)
        m = Monomial(5, 10)
        z = ZeroPolynomial()
        p = Polynomial(1, 2, 3)

        self._assert_polynomials_are_the_same(c * c, c ** 2)
        self._assert_polynomials_are_the_same(m * m, m ** 2)
        self._assert_polynomials_are_the_same(z * z, z ** 2)
        self._assert_polynomials_are_the_same(p * p, p ** 2)

    def test_general_pow(self):
        """Check that pow returns the expected value."""
        p = Polynomial(1, 2)
        expected = Polynomial(p)

        for i in range(1, 10):
            res = p ** i
            self._assert_polynomials_are_the_same(expected, res)
            self.assertIsNot(p, res)
            expected *= p

    def test_setting_zero_const_raises(self):
        """Test that doing ZeroPolynomial.const = x raises an error."""
        z = ZeroPolynomial()
        self.assertRaises(AttributeError, setattr, z, "const", None)

    def test_zero_const_is_zero(self):
        """Test that ZeroPolynomial.const is always 0."""
        self.assertEqual(0, ZeroPolynomial().const)
=======
    def test_shift_zero(self):
        """Test that any shift by 0 does nothing."""
        coeffs = [1, 1, 1]
        p = Polynomial(coeffs)
        p1 = Polynomial(coeffs)
        p2 = Polynomial(coeffs)
        p3 = Polynomial(coeffs)
        p4 = Polynomial(coeffs)

        p1 <<= 0
        p2 >>= 0
        p3 = p3 << 0
        p4 = p4 >> 0

        self._assert_polynomials_are_the_same(p, p1)
        self._assert_polynomials_are_the_same(p, p2)
        self._assert_polynomials_are_the_same(p, p3)
        self._assert_polynomials_are_the_same(p, p4)

    def test_lshift_general(self):
        """Test that lshift behaves correctly for various inputs."""
        coeffs = [1, 3, 5]
        p = Polynomial(coeffs)
        p1 = p << 3
        p2 = p << 1
        p3 = p << -1

        self._assert_polynomials_are_the_same(Polynomial(1, 3, 5, 0, 0, 0), p1)
        self._assert_polynomials_are_the_same(Polynomial(1, 3, 5, 0), p2)
        self._assert_polynomials_are_the_same(Polynomial(1, 3), p3)

    def test_rshift_general(self):
        """Test that rshift behaves correctly for various inputs."""
        coeffs = [1, 3, 5]
        p = Polynomial(coeffs)
        p1 = p >> 1
        p2 = p >> 3
        p3 = p >> -1

        self._assert_polynomials_are_the_same(Polynomial(1, 3), p1)
        self._assert_polynomials_are_the_same(Polynomial(), p2)
        self._assert_polynomials_are_the_same(Polynomial(1, 3, 5, 0), p3)

    def test_lshift_monomial(self):
        """Test that lshift on a monomial behaves correctly."""
        m1 = Monomial(1, 5) << 10
        m2 = Monomial(1, 15) << -10
        m3 = Constant(5) << 10

        self._assert_polynomials_are_the_same(Monomial(1, 15), m1)
        self._assert_polynomials_are_the_same(Monomial(1, 5), m2)
        self._assert_polynomials_are_the_same(Monomial(5, 10), m3)

    def test_rshift_monomial(self):
        """Test that rshift on a monomial behaves correctly."""
        m1 = Monomial(1, 5) >> -10
        m2 = Monomial(1, 15) >> 10
        self._assert_polynomials_are_the_same(Monomial(1, 15), m1)
        self._assert_polynomials_are_the_same(Monomial(1, 5), m2)

    def test_shift_polynomial_past_end(self):
        """Test that shifting a polynomial beyond 0 yields 0."""
        p1 = Polynomial(*range(1, 11)) >> 15
        p2 = Polynomial(*range(1, 11)) << -15

        self._assert_polynomials_are_the_same(Polynomial(), p1)
        self._assert_polynomials_are_the_same(Polynomial(), p2)

    def test_shift_monomial_past_end(self):
        """Test that shifting a Monomial beyond 0 yields 0."""
        m1 = Monomial(1, 10) >> 15
        m2 = Monomial(1, 10) << -15

        self._assert_polynomials_are_the_same(ZeroPolynomial(), m1)
        self._assert_polynomials_are_the_same(ZeroPolynomial(), m2)

    def test_shifting_constant_not_inplace(self):
        """Test that constant/zero objects are not modified in place."""
        c = Constant(5)
        c1 = c
        c1 <<= 5
        z = ZeroPolynomial()
        z1 = z
        z1 <<= 5

        self.assertIsNot(c, c1)
        self.assertIsNot(z, z1)
>>>>>>> e43b10dd

    def test_constant_constant_mul_yields_constant(self):
        """Test that Constant * Constant yields Constant."""
        c = Constant(5)
        expected = Constant(25)
        self._assert_polynomials_are_the_same(expected, c * c)


if __name__ == '__main__':
    unittest.main()<|MERGE_RESOLUTION|>--- conflicted
+++ resolved
@@ -425,7 +425,6 @@
         result = p.nth_derivative(10)
         self._assert_polynomials_are_the_same(pd, result)
 
-<<<<<<< HEAD
     def test_pow_monomial(self):
         """Test power against various Monomial subclasses."""
         c = Constant(5)
@@ -496,7 +495,7 @@
     def test_zero_const_is_zero(self):
         """Test that ZeroPolynomial.const is always 0."""
         self.assertEqual(0, ZeroPolynomial().const)
-=======
+
     def test_shift_zero(self):
         """Test that any shift by 0 does nothing."""
         coeffs = [1, 1, 1]
@@ -584,7 +583,6 @@
 
         self.assertIsNot(c, c1)
         self.assertIsNot(z, z1)
->>>>>>> e43b10dd
 
     def test_constant_constant_mul_yields_constant(self):
         """Test that Constant * Constant yields Constant."""
